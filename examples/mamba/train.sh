 #!/bin/bash

# Runs the "175B" parameter model

export CUDA_DEVICE_MAX_CONNECTIONS=1

GPUS_PER_NODE=4
MASTER_ADDR=$(scontrol show hostnames "$SLURM_JOB_NODELIST" | head -n 1)
MASTER_PORT=48994
NUM_NODES=$(scontrol show hostnames "$SLURM_JOB_NODELIST" | wc -l)
WORLD_SIZE=$(($GPUS_PER_NODE*$NUM_NODES))
echo "Master Address : "$MASTER_ADDR" | "$NUM_NODES" Nodes | World Size : "$WORLD_SIZE

CHECKPOINT_PATH=$1 #<Specify path>
TENSORBOARD_LOGS_PATH=$2 #<Specify path>
VOCAB_FILE=$3 #<Specify path to file>/gpt2-vocab.json
DATA_PATH=$4 #<Specify path and file prefix>_text_document

DISTRIBUTED_ARGS=(
    --nproc_per_node $GPUS_PER_NODE 
    --nnodes $NUM_NODES 
    --master_addr $MASTER_ADDR 
    --master_port $MASTER_PORT
    --rdzv_id $SLURM_JOB_ID
    --rdzv_endpoint $MASTER_ADDR:29500
    --rdzv_backend c10d
)

GPT_MODEL_ARGS=(
    --num-layers 16 
    --hidden-size 1920 
    --num-attention-heads 8 
    --seq-length 4096 
    --max-position-embeddings 4096
    --seed 42
    --hybrid-mlp-ratio 0.5
    --hybrid-attention-ratio 0.0
<<<<<<< HEAD
    --spec megatron.core.models.mamba.mamba_layer_specs mamba_stack_spec


=======
>>>>>>> 0d62a307
)

TRAINING_ARGS=(
    --num-workers 16
    --micro-batch-size 1
    --train-samples 12207050 
    --weight-decay 0.1 
    --adam-beta1 0.9 
    --adam-beta2 0.95 
    --init-method-std 0.006 
    --clip-grad 1.0 
    --bf16
    --lr 1.0e-4 
    --lr-decay-style cosine 
    --min-lr 1.0e-5
    --lr-warmup-fraction .001 
    #--lr-decay-iters 430000 
    --use-flash-attn
    #--use-distributed-optimizer
)

MODEL_PARALLEL_ARGS=(
	--tensor-model-parallel-size 1
	--pipeline-model-parallel-size 1

)

DATA_ARGS=(
    --data-path $DATA_PATH 
    --tokenizer-type HuggingFacePretrainedTokenizer
    --tokenizer-model $VOCAB_FILE
    --split 975,24,1
    --vocab-size 50304
)

EVAL_AND_LOGGING_ARGS=(
    --log-interval 100
    --save-interval 10000 
    --eval-interval 1000 
    --save $CHECKPOINT_PATH 
    --load $CHECKPOINT_PATH 
    --eval-iters 10
    --tensorboard-dir $TENSORBOARD_LOGS_PATH
    --ckpt-format torch
    --log-validation-ppl-to-tensorboard
    --log-memory-to-tensorboard
    --log-world-size-to-tensorboard
    --log-throughput
)

srun torchrun ${DISTRIBUTED_ARGS[@]} ../../Megatron-LM/pretrain_mamba.py \
    ${GPT_MODEL_ARGS[@]} \
    ${TRAINING_ARGS[@]} \
    ${MODEL_PARALLEL_ARGS[@]} \
    ${DATA_ARGS[@]} \
    ${EVAL_AND_LOGGING_ARGS[@]}<|MERGE_RESOLUTION|>--- conflicted
+++ resolved
@@ -35,12 +35,7 @@
     --seed 42
     --hybrid-mlp-ratio 0.5
     --hybrid-attention-ratio 0.0
-<<<<<<< HEAD
     --spec megatron.core.models.mamba.mamba_layer_specs mamba_stack_spec
-
-
-=======
->>>>>>> 0d62a307
 )
 
 TRAINING_ARGS=(
