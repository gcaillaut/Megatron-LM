--- conflicted
+++ resolved
@@ -58,12 +58,9 @@
 
     _lazy_call(cb)
 
-<<<<<<< HEAD
 def get_expert_parallel_rng_tracker_name():
     global _EXPERT_PARALLEL_RNG_TRACKER_NAME
     return _EXPERT_PARALLEL_RNG_TRACKER_NAME
-=======
->>>>>>> 0ff88d57
 
 class CudaRNGStatesTracker:
     """Tracker for the cuda RNG states.
